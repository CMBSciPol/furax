--- conflicted
+++ resolved
@@ -3,14 +3,9 @@
 from pathlib import Path
 from typing import Literal
 
-<<<<<<< HEAD
 import jax.numpy as jnp
-from attrs import frozen
-from cattrs.preconf.pyyaml import make_converter
+from apischema import deserialize, serialize
 from jax.typing import DTypeLike
-=======
-from apischema import deserialize, serialize
->>>>>>> 9719f313
 
 ValidLandscapeType = Literal['WCS', 'Healpix']
 
