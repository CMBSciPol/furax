from math import prod
from pathlib import Path

import jax
import jax.numpy as jnp

TEST_DATA = Path(__file__).parent / 'data'
TEST_DATA_PLANCK = TEST_DATA / 'planck'
TEST_DATA_SAT = TEST_DATA / 'sat'
<<<<<<< HEAD
TEST_DATA_SEDS = Path(__file__).parent / 'seds/data'
=======
TEST_DATA_FGBUSTER = TEST_DATA / 'fgbuster'
>>>>>>> 5ad9cfc3


def arange(*shape: int, dtype=jnp.float32, start=1) -> jax.Array:
    return jnp.arange(start, prod(shape) + start, dtype=dtype).reshape(shape)<|MERGE_RESOLUTION|>--- conflicted
+++ resolved
@@ -7,11 +7,8 @@
 TEST_DATA = Path(__file__).parent / 'data'
 TEST_DATA_PLANCK = TEST_DATA / 'planck'
 TEST_DATA_SAT = TEST_DATA / 'sat'
-<<<<<<< HEAD
 TEST_DATA_SEDS = Path(__file__).parent / 'seds/data'
-=======
 TEST_DATA_FGBUSTER = TEST_DATA / 'fgbuster'
->>>>>>> 5ad9cfc3
 
 
 def arange(*shape: int, dtype=jnp.float32, start=1) -> jax.Array:
